--- conflicted
+++ resolved
@@ -15,19 +15,25 @@
 class EntityBlockReferenceService(
     private val entityBlockReferenceRepository: EntityBlockReferenceRepository
 ) {
-<<<<<<< HEAD
+
     /**
- * Attaches a block reference to an entity according to the provided request.
- *
- * @param request Details of the block to attach and where it should be attached (target entity, position, and any attachment metadata).
- */
-fun attachBlock(request: AttachBlockRequest) {}
+     * Attaches a block reference to an entity according to the provided request.
+     *
+     * @param request Details of the block to attach and where it should be attached (target entity, position, and any attachment metadata).
+     */
+    fun attachBlock(request: AttachBlockRequest) {
+        TODO()
+    }
+
     /**
- * Removes a block reference from an entity according to the provided request.
- *
- * @param request Details identifying the entity and the block reference to detach.
- */
-fun detachBlock(request: DetachBlockRequest) {}
+     * Removes a block reference from an entity according to the provided request.
+     *
+     * @param request Details identifying the entity and the block reference to detach.
+     */
+    fun detachBlock(request: DetachBlockRequest) {
+        TODO()
+    }
+
     /**
      * Retrieve the block tree rooted at the specified entity.
      *
@@ -36,14 +42,6 @@
      * @param maxDepth Maximum traversal depth from the root (1 = root and its immediate children).
      * @return The BlockTree representing the requested subtree for the given entity root.
      */
-=======
-    fun attachBlock(request: AttachBlockRequest) {
-        TODO()
-    }
-    fun detachBlock(request: DetachBlockRequest) {
-        TODO()
-    }
->>>>>>> f88235d6
     fun getBlocksForRoot(
         entityId: UUID,
         entityType: EntityType,
